[package]
name = "polars-lazy"
version = "0.14.2"
authors = ["ritchie46 <ritchie46@gmail.com>"]
edition = "2018"
license = "MIT"
description = "Lazy query engine for the Polars DataFrame library"
repository = "https://github.com/ritchie46/polars"

# See more keys and their definitions at https://doc.rust-lang.org/cargo/reference/manifest.html

[features]
parquet = ["polars-core/parquet", "polars-io/parquet"]
csv-file = ["polars-io/csv-file"]
temporal = ["polars-core/temporal"]
# debugging purposesses
fmt = ["polars-core/plain_fmt"]
future = []
dtype-u8 = ["polars-core/dtype-u8"]
dtype-u16 = ["polars-core/dtype-u16"]
dtype-u64 = ["polars-core/dtype-u64", "polars-io/dtype-u64"]
dtype-i8 = ["polars-core/dtype-i8"]
dtype-i16 = ["polars-core/dtype-i16"]
dtype-date32 = ["polars-core/dtype-date32"]
dtype-date64 = ["polars-core/dtype-date64"]
# uncomment to have datafusion integration
# when uncommenting we both need to point to the same arrow version
#ooc = ["datafusion", "tokio"]

# operations
is_in = ["polars-core/is_in"]
round_series = ["polars-core/round_series"]

# no guarantees whatsoever
private = []

[dependencies]
ahash = "0.7"
rayon = "1.5"
itertools = "0.10"

<<<<<<< HEAD
polars-io = {version = "0.14.1", path = "../polars-io", features = ["lazy", "csv-file"], default-features=false}
polars-core = {version = "0.14.1", path = "../polars-core", features = ["lazy", "private", "zip_with"], default-features=false}
=======
polars-io = {version = "0.14.2", path = "../polars-io", features = ["lazy", "csv-file"], default-features=false}
polars-core = {version = "0.14.2", path = "../polars-core", features = ["lazy", "private", "zip_with"], default-features=false}
polars-arrow = {version = "0.14.2", path = "../polars-arrow"}
>>>>>>> 02778ec6
# uncomment to have datafusion integration
# when uncommenting we both need to point to the same arrow version
# datafusion = {version="4.0.0-SNAPSHOT", git = "https://github.com/apache/arrow-datafusion", rev = "88222b7", default-features=false, optional=true}
# tokio = { version = "1.0", features = ["macros", "rt", "rt-multi-thread", "sync"] , optional=true}

[package.metadata.docs.rs]
all-features = true
# defines the configuration attribute `docsrs`
rustdoc-args = ["--cfg", "docsrs"]<|MERGE_RESOLUTION|>--- conflicted
+++ resolved
@@ -39,14 +39,8 @@
 rayon = "1.5"
 itertools = "0.10"
 
-<<<<<<< HEAD
 polars-io = {version = "0.14.1", path = "../polars-io", features = ["lazy", "csv-file"], default-features=false}
 polars-core = {version = "0.14.1", path = "../polars-core", features = ["lazy", "private", "zip_with"], default-features=false}
-=======
-polars-io = {version = "0.14.2", path = "../polars-io", features = ["lazy", "csv-file"], default-features=false}
-polars-core = {version = "0.14.2", path = "../polars-core", features = ["lazy", "private", "zip_with"], default-features=false}
-polars-arrow = {version = "0.14.2", path = "../polars-arrow"}
->>>>>>> 02778ec6
 # uncomment to have datafusion integration
 # when uncommenting we both need to point to the same arrow version
 # datafusion = {version="4.0.0-SNAPSHOT", git = "https://github.com/apache/arrow-datafusion", rev = "88222b7", default-features=false, optional=true}
